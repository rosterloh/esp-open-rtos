--- conflicted
+++ resolved
@@ -9,14 +9,11 @@
 #include "spiffs.h"
 #include <espressif/spi_flash.h>
 #include <stdbool.h>
-<<<<<<< HEAD
 #include "common_macros.h"
 #include "FreeRTOS.h"
 #include "esp/rom.h"
-=======
 #include <esp/uart.h>
 #include <fcntl.h>
->>>>>>> 55b7d297
 
 spiffs fs;
 
