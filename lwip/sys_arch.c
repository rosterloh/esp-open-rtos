--- conflicted
+++ resolved
@@ -487,11 +487,7 @@
 
 u32_t sys_now(void)
 {
-<<<<<<< HEAD
-    return xTaskGetTickCount();
-=======
     return xTaskGetTickCount() * portTICK_RATE_MS;
->>>>>>> 587c867d
 }
 
 /*---------------------------------------------------------------------------*
