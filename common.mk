--- conflicted
+++ resolved
@@ -200,13 +200,6 @@
 # SDK binary libraries are preprocessed into build/sdklib
 SDK_PROCESSED_LIBS = $(addsuffix .a,$(addprefix $(BUILD_DIR)sdklib/lib,$(SDK_LIBS)))
 
-<<<<<<< HEAD
-# Make rule for preprocessing each SDK library
-#
-$(BUILD_DIR)sdklib/%.a: $(ROOT)lib/%.a $(BUILD_DIR)sdklib/allsymbols.rename $(ROOT)common.mk
-	$(vecho) "Pre-processing SDK library $< -> $@"
-	$(Q) $(OBJCOPY) --redefine-syms $(word 2,$^) --weaken $< $@
-=======
 # Make rules for preprocessing each SDK library
 
 # hacky, but prevents confusing error messages if one of these files disappears
@@ -216,7 +209,6 @@
 # Remove comment lines from <libname>.remove files
 $(BUILD_DIR)sdklib/%.remove: $(ROOT)lib/%.remove | $(BUILD_DIR)sdklib
 	$(Q) grep -v "^#" $< | cat > $@
->>>>>>> 689cf874
 
 # Stage 1: remove unwanted object files listed in <libname>.remove alongside each library
 $(BUILD_DIR)sdklib/%_stage1.a: $(ROOT)lib/%.a $(BUILD_DIR)sdklib/%.remove | $(BUILD_DIR)sdklib
